//========================================================================
//  This software is free: you can redistribute it and/or modify
//  it under the terms of the GNU Lesser General Public License Version 3,
//  as published by the Free Software Foundation.
//
//  This software is distributed in the hope that it will be useful,
//  but WITHOUT ANY WARRANTY; without even the implied warranty of
//  MERCHANTABILITY or FITNESS FOR A PARTICULAR PURPOSE.  See the
//  GNU Lesser General Public License for more details.
//
//  You should have received a copy of the GNU Lesser General Public License
//  Version 3 in the file COPYING that came with this distribution.
//  If not, see <http://www.gnu.org/licenses/>.
//========================================================================
/*!
\file    slam_frontend.cc
\brief   A vision SLAM frontend
\author  Joydeep Biswas, (C) 2018
*/
//========================================================================

#include <stdlib.h>
#include <algorithm>
#include <string>
#include <utility>
#include <vector>

#include "eigen3/Eigen/Dense"
#include "eigen3/Eigen/Geometry"
#include "opencv2/opencv.hpp"
#include "opencv2/features2d.hpp"
#include "opencv2/imgproc.hpp"
#include "opencv2/xfeatures2d.hpp"
#include "glog/logging.h"

#include "slam_frontend.h"

using slam_types::RobotPose;
using slam_types::SLAMNode;
using slam_types::SLAMProblem;
using slam_types::VisionCorrespondence;
using slam_types::FeatureMatch;
using slam_types::VisionFeature;
using std::string;
using std::vector;
using Eigen::Quaternionf;
using Eigen::Vector2f;
using Eigen::Vector3f;

/* --- Frontend Implementation Code --- */

namespace slam {

cv::Mat CreateDebugImage(const Frame& frame_one,
                         const Frame& frame_two,
                         const VisionCorrespondence& corr) {
  cv::Mat return_image = frame_one.debug_image_.clone();
  cv::cvtColor(return_image, return_image, cv::COLOR_GRAY2RGB);
  for (auto c : corr.feature_matches) {
    cv::circle(return_image,
               frame_two.keypoints_[c.id_i].pt,
               5, CV_RGB(255, 0, 0));
    cv::line(return_image,
<<<<<<< HEAD
             frame_two.keypoints_[c.pose_i_id].pt,
             frame_one.keypoints_[c.pose_j_id].pt,
=======
             frame_two.keypoints_[c.id_i].pt,
             frame_one.keypoints_[c.id_j].pt,
>>>>>>> 7a10d7ce
             CV_RGB(0, 255, 0));
  }
  return return_image;
}

bool Frontend::OdomCheck() {
  if (!odom_initialized_) return false;
  if ((prev_odom_translation_ - odom_translation_).norm() >
      config_.min_odom_translation) {
    return true;
  }
  if (prev_odom_rotation_.angularDistance(odom_rotation_) >
      config_.min_odom_rotation) {
    return true;
    }
  return false;
}

Frontend::Frontend(const string& config_path) :
    odom_initialized_(false),
    curr_frame_ID_(0) {
  fast_feature_detector_ = cv::FastFeatureDetector::create(10, true);
  switch (config_.descriptor_extract_type_) {
    case FrontendConfig::DescriptorExtractorType::AKAZE: {
      descriptor_extractor_ = cv::AKAZE::create(cv::AKAZE::DESCRIPTOR_MLDB,
                                                0,
                                                3,
                                                0.0001f,
                                                10,
                                                5,
                                                cv::KAZE::DIFF_PM_G2);
      bf_matcher_param_ = cv::NORM_HAMMING;
      break;
    }
    case FrontendConfig::DescriptorExtractorType::ORB: {
      descriptor_extractor_ = cv::ORB::create(10000,
                                              1.04f,
                                              50,
                                              31,
                                              0,
                                              2,
                                              cv::ORB::HARRIS_SCORE,
                                              31,
                                              20);
      bf_matcher_param_ = cv::NORM_HAMMING;
      break;
    }
    case FrontendConfig::DescriptorExtractorType::BRISK: {
      descriptor_extractor_ = cv::BRISK::create(20, 7, 1.1f);
      bf_matcher_param_ = cv::NORM_HAMMING;
      break;
    }
    case FrontendConfig::DescriptorExtractorType::SURF: {
      descriptor_extractor_ = cv::xfeatures2d::SURF::create();
      bf_matcher_param_ = cv::NORM_L2;
      break;
    }
    case FrontendConfig::DescriptorExtractorType::SIFT: {
      descriptor_extractor_ = cv::xfeatures2d::SIFT::create();
      bf_matcher_param_ = cv::NORM_L2;
      break;
    }
    case FrontendConfig::DescriptorExtractorType::FREAK: {
      descriptor_extractor_ = cv::xfeatures2d::FREAK::create(false,
                                                             true,
                                                             40.0f,
                                                             20);
      bf_matcher_param_ = cv::NORM_HAMMING;
      break;
    }
    default: {
      LOG(ERROR) << "Could not recognize descriptor extractor option.";
      exit(1);
    }
  }
}

void Frontend::ObserveOdometry(const Vector3f& translation,
                               const Quaternionf& rotation,
                               double timestamp) {
  if (!odom_initialized_) {
    prev_odom_rotation_ = odom_rotation_;
    prev_odom_translation_ = odom_translation_;
    odom_initialized_ = true;
  }
  odom_translation_ = translation;
  odom_rotation_ = rotation;
  odom_timestamp_ = timestamp;
}

void Frontend::ObserveImage(const cv::Mat& image,
                            double time) {
  // Check from the odometry if its time to run SLAM
  if (!OdomCheck()) {
    return;
  }
  vector<cv::KeyPoint> frame_keypoints;
  cv::Mat frame_descriptors;
  if (config_.descriptor_extract_type_ ==
      FrontendConfig::DescriptorExtractorType::FREAK) {
    fast_feature_detector_->detect(image, frame_keypoints);
    descriptor_extractor_->compute(image, frame_keypoints, frame_descriptors);
  } else {
    descriptor_extractor_->detectAndCompute(image,
                                            cv::noArray(),
                                            frame_keypoints,
                                            frame_descriptors);
  }
  Frame curr_frame(frame_keypoints,
                   frame_descriptors,
                   config_,
                   curr_frame_ID_);
  if (config_.debug_images_) {
    curr_frame.debug_image_ = image;
  }
  for (size_t frame_num = 0; frame_num < frame_list_.size(); frame_num++) {
    vector<FeatureMatch> pairs;
    Frame& past_frame = frame_list_[frame_num];
<<<<<<< HEAD
    std::vector<cv::DMatch> matches =
        curr_frame.GetMatches(past_frame, config_.getNNMatchRatio());
=======
    vector<cv::DMatch> matches =
        curr_frame.GetMatches(past_frame, config_.nn_match_ratio_);
>>>>>>> 7a10d7ce
    std::sort(matches.begin(), matches.end());
    const int num_good_matches = matches.size() * config_.best_percent_;
    matches.erase(matches.begin() + num_good_matches, matches.end());
    // Restructure matches, add all keypoints to new list.
    for (auto match : matches) {
      std::pair<uint64_t, uint64_t> initial = past_frame.GetInitialFrame(match);
      // Add it to the original frame.
      curr_frame.AddMatchInitial(match, initial);
      pairs.push_back( FeatureMatch (match.trainIdx,
                                               match.queryIdx,
                                               initial.first,
                                               initial.second));
    }
<<<<<<< HEAD
    vision_factors_.push_back(CreateVisionCorrespondence(past_frame.frame_ID_,
                                                         curr_frame.frame_ID_,
                                                         pairs));
=======
    correspondences_.push_back(VisionCorrespondence(past_frame.frame_ID_,
                                                    curr_frame.frame_ID_,
                                                    pairs));
>>>>>>> 7a10d7ce
  }
  vector<VisionFeature> features;
  for (uint64_t i = 0; i < curr_frame.keypoints_.size(); i++) {
    features.push_back(VisionFeature(
        0,
        i,
        Vector2f(curr_frame.keypoints_[i].pt.x, curr_frame.keypoints_[i].pt.y)
    ));
  }
<<<<<<< HEAD
  nodes_.push_back(CreateSLAMNode(curr_frame.frame_ID_, features, odom_msg));
  if (config_.getDebug() && !frame_list_.empty()) {
=======
  nodes_.push_back(SLAMNode(curr_frame_ID_,
                            RobotPose(odom_timestamp_,
                                      odom_translation_,
                                      odom_rotation_),
                            features));
  prev_odom_rotation_ = odom_rotation_;
  prev_odom_translation_ = odom_translation_;
  curr_frame_ID_++;
  if (config_.debug_images_ && !frame_list_.empty()) {
>>>>>>> 7a10d7ce
    debug_images_.push_back(CreateDebugImage(curr_frame,
                                             frame_list_.back(),
                                             vision_factors_.back()));
  }
  if (frame_list_.size() >= config_.frame_life_) {
    frame_list_.erase(frame_list_.begin());
  }
  frame_list_.push_back(curr_frame);
}

<<<<<<< HEAD
std::vector<slam_types::VisionCorrespondence>
slam::Frontend::getCorrespondences() {
  return vision_factors_;
=======
vector<VisionCorrespondence> Frontend::getCorrespondences() {
  return correspondences_;
>>>>>>> 7a10d7ce
}

vector<SLAMNode> Frontend::getSLAMNodes() {
  return nodes_;
}

vector<cv::Mat> Frontend::getDebugImages() {
  return debug_images_;
}

/* --- Frame Implementation Code --- */

<<<<<<< HEAD
slam::Frame::Frame(const std::vector<cv::KeyPoint>& keypoints,
                   const cv::Mat& descriptors,
                   const slam::FrontendConfig& config,
                   uint64_t frame_ID) {
=======
Frame::Frame(const vector<cv::KeyPoint>& keypoints,
             const cv::Mat& descriptors,
             const FrontendConfig& config,
             uint64_t frame_ID) {
>>>>>>> 7a10d7ce
  keypoints_ = keypoints;
  descriptors_ = descriptors;
  config_ = config;
  frame_ID_ = frame_ID;
  matcher_ = cv::BFMatcher::create(config_.bf_matcher_param_);
}

<<<<<<< HEAD
std::vector<cv::DMatch> slam::Frame::GetMatches(const slam::Frame& frame,
=======
vector<cv::DMatch> Frame::GetMatches(const Frame& frame,
>>>>>>> 7a10d7ce
                                                double nn_match_ratio) {
  vector<vector<cv::DMatch>> matches;
  matcher_->knnMatch(descriptors_, frame.descriptors_, matches, 2);
  vector<cv::DMatch> best_matches;
  for (size_t i = 0; i < matches.size(); i++) {
    cv::DMatch first = matches[i][0];
    float dist1 = matches[i][0].distance;
    float dist2 = matches[i][1].distance;
    if (dist1 < config_.nn_match_ratio_ * dist2) {
      best_matches.push_back(first);
    }
  }
  return best_matches;
}

std::pair<uint64_t, uint64_t> Frame::GetInitialFrame(cv::DMatch match) {
  auto result = initial_appearances.find(match.trainIdx);
  if (result == initial_appearances.end()) {
    // We didn't find it in the database, this must be the first time then.
    auto first_app = std::pair<uint64_t, uint64_t>(frame_ID_, match.trainIdx);
    initial_appearances.insert({match.trainIdx, first_app});
    return first_app;
  }
  return result->second;
}

<<<<<<< HEAD
void slam::Frame::AddMatchInitial(cv::DMatch match,
=======
void Frame::AddMatchInitial(cv::DMatch match,
>>>>>>> 7a10d7ce
                                  std::pair<uint64_t, uint64_t> initial) {
  initial_appearances.insert({match.queryIdx, initial});
}

/* --- Config Implementation Code --- */

FrontendConfig::FrontendConfig() {
  // Load Default values
  debug_images_ = true;
  descriptor_extract_type_ = FrontendConfig::DescriptorExtractorType::AKAZE;
  best_percent_ = 0.3f;
  nn_match_ratio_ = 0.8f;
  frame_life_ = 5;
  bf_matcher_param_ = cv::NORM_HAMMING;
  min_odom_rotation = 10.0 / 180.0 * M_PI;
  min_odom_translation = 0.1;
}

}  // namespace slam<|MERGE_RESOLUTION|>--- conflicted
+++ resolved
@@ -61,13 +61,8 @@
                frame_two.keypoints_[c.id_i].pt,
                5, CV_RGB(255, 0, 0));
     cv::line(return_image,
-<<<<<<< HEAD
-             frame_two.keypoints_[c.pose_i_id].pt,
-             frame_one.keypoints_[c.pose_j_id].pt,
-=======
              frame_two.keypoints_[c.id_i].pt,
              frame_one.keypoints_[c.id_j].pt,
->>>>>>> 7a10d7ce
              CV_RGB(0, 255, 0));
   }
   return return_image;
@@ -158,12 +153,7 @@
   odom_timestamp_ = timestamp;
 }
 
-void Frontend::ObserveImage(const cv::Mat& image,
-                            double time) {
-  // Check from the odometry if its time to run SLAM
-  if (!OdomCheck()) {
-    return;
-  }
+void Frontend::ExtractFeatures(cv::Mat image, Frame* frame) {
   vector<cv::KeyPoint> frame_keypoints;
   cv::Mat frame_descriptors;
   if (config_.descriptor_extract_type_ ==
@@ -176,45 +166,51 @@
                                             frame_keypoints,
                                             frame_descriptors);
   }
-  Frame curr_frame(frame_keypoints,
-                   frame_descriptors,
-                   config_,
-                   curr_frame_ID_);
+  *frame = Frame(frame_keypoints, frame_descriptors, config_, curr_frame_ID_);
+}
+
+void Frontend::GetFeatureMatches(Frame* frame1_ptr,
+                                 Frame* frame2_ptr,
+                                 VisionCorrespondence* correspondence) {
+  Frame& frame1 = *frame1_ptr;
+  Frame& frame2 = *frame2_ptr;
+  vector<FeatureMatch> pairs;
+  vector<cv::DMatch> matches =
+        frame2.GetMatches(frame1, config_.nn_match_ratio_);
+  std::sort(matches.begin(), matches.end());
+  const int num_good_matches = matches.size() * config_.best_percent_;
+  matches.erase(matches.begin() + num_good_matches, matches.end());
+  // Restructure matches, add all keypoints to new list.
+  for (auto match : matches) {
+    std::pair<uint64_t, uint64_t> initial = frame1.GetInitialFrame(match);
+    // Add it to the original frame.
+    frame2.AddMatchInitial(match, initial);
+    pairs.push_back(FeatureMatch(match.trainIdx,
+                                 match.queryIdx,
+                                 initial.first,
+                                 initial.second));
+  }
+  *correspondence = VisionCorrespondence(
+      frame1.frame_ID_, frame2.frame_ID_, pairs);
+}
+
+void Frontend::ObserveImage(const cv::Mat& image,
+                            double time) {
+  // Check from the odometry if its time to run SLAM
+  if (!OdomCheck()) {
+    return;
+  }
+  Frame curr_frame;
+  ExtractFeatures(image, &curr_frame);
   if (config_.debug_images_) {
     curr_frame.debug_image_ = image;
   }
-  for (size_t frame_num = 0; frame_num < frame_list_.size(); frame_num++) {
-    vector<FeatureMatch> pairs;
-    Frame& past_frame = frame_list_[frame_num];
-<<<<<<< HEAD
-    std::vector<cv::DMatch> matches =
-        curr_frame.GetMatches(past_frame, config_.getNNMatchRatio());
-=======
-    vector<cv::DMatch> matches =
-        curr_frame.GetMatches(past_frame, config_.nn_match_ratio_);
->>>>>>> 7a10d7ce
-    std::sort(matches.begin(), matches.end());
-    const int num_good_matches = matches.size() * config_.best_percent_;
-    matches.erase(matches.begin() + num_good_matches, matches.end());
-    // Restructure matches, add all keypoints to new list.
-    for (auto match : matches) {
-      std::pair<uint64_t, uint64_t> initial = past_frame.GetInitialFrame(match);
-      // Add it to the original frame.
-      curr_frame.AddMatchInitial(match, initial);
-      pairs.push_back( FeatureMatch (match.trainIdx,
-                                               match.queryIdx,
-                                               initial.first,
-                                               initial.second));
-    }
-<<<<<<< HEAD
-    vision_factors_.push_back(CreateVisionCorrespondence(past_frame.frame_ID_,
-                                                         curr_frame.frame_ID_,
-                                                         pairs));
-=======
-    correspondences_.push_back(VisionCorrespondence(past_frame.frame_ID_,
-                                                    curr_frame.frame_ID_,
-                                                    pairs));
->>>>>>> 7a10d7ce
+  for (Frame& past_frame : frame_list_) {
+    VisionCorrespondence matches;
+    GetFeatureMatches(&past_frame, &curr_frame, &matches);
+    if (matches.feature_matches.size() > config_.min_vision_matches) {
+      vision_factors_.push_back(matches);
+    }
   }
   vector<VisionFeature> features;
   for (uint64_t i = 0; i < curr_frame.keypoints_.size(); i++) {
@@ -224,20 +220,16 @@
         Vector2f(curr_frame.keypoints_[i].pt.x, curr_frame.keypoints_[i].pt.y)
     ));
   }
-<<<<<<< HEAD
-  nodes_.push_back(CreateSLAMNode(curr_frame.frame_ID_, features, odom_msg));
-  if (config_.getDebug() && !frame_list_.empty()) {
-=======
   nodes_.push_back(SLAMNode(curr_frame_ID_,
                             RobotPose(odom_timestamp_,
                                       odom_translation_,
                                       odom_rotation_),
                             features));
+  AddOdometryFactor();
   prev_odom_rotation_ = odom_rotation_;
   prev_odom_translation_ = odom_translation_;
   curr_frame_ID_++;
   if (config_.debug_images_ && !frame_list_.empty()) {
->>>>>>> 7a10d7ce
     debug_images_.push_back(CreateDebugImage(curr_frame,
                                              frame_list_.back(),
                                              vision_factors_.back()));
@@ -248,14 +240,8 @@
   frame_list_.push_back(curr_frame);
 }
 
-<<<<<<< HEAD
-std::vector<slam_types::VisionCorrespondence>
-slam::Frontend::getCorrespondences() {
+vector<VisionCorrespondence> Frontend::getCorrespondences() {
   return vision_factors_;
-=======
-vector<VisionCorrespondence> Frontend::getCorrespondences() {
-  return correspondences_;
->>>>>>> 7a10d7ce
 }
 
 vector<SLAMNode> Frontend::getSLAMNodes() {
@@ -268,17 +254,10 @@
 
 /* --- Frame Implementation Code --- */
 
-<<<<<<< HEAD
-slam::Frame::Frame(const std::vector<cv::KeyPoint>& keypoints,
-                   const cv::Mat& descriptors,
-                   const slam::FrontendConfig& config,
-                   uint64_t frame_ID) {
-=======
 Frame::Frame(const vector<cv::KeyPoint>& keypoints,
              const cv::Mat& descriptors,
              const FrontendConfig& config,
              uint64_t frame_ID) {
->>>>>>> 7a10d7ce
   keypoints_ = keypoints;
   descriptors_ = descriptors;
   config_ = config;
@@ -286,12 +265,8 @@
   matcher_ = cv::BFMatcher::create(config_.bf_matcher_param_);
 }
 
-<<<<<<< HEAD
-std::vector<cv::DMatch> slam::Frame::GetMatches(const slam::Frame& frame,
-=======
 vector<cv::DMatch> Frame::GetMatches(const Frame& frame,
->>>>>>> 7a10d7ce
-                                                double nn_match_ratio) {
+                                     double nn_match_ratio) {
   vector<vector<cv::DMatch>> matches;
   matcher_->knnMatch(descriptors_, frame.descriptors_, matches, 2);
   vector<cv::DMatch> best_matches;
@@ -317,12 +292,8 @@
   return result->second;
 }
 
-<<<<<<< HEAD
-void slam::Frame::AddMatchInitial(cv::DMatch match,
-=======
 void Frame::AddMatchInitial(cv::DMatch match,
->>>>>>> 7a10d7ce
-                                  std::pair<uint64_t, uint64_t> initial) {
+                            std::pair<uint64_t, uint64_t> initial) {
   initial_appearances.insert({match.queryIdx, initial});
 }
 
@@ -338,6 +309,7 @@
   bf_matcher_param_ = cv::NORM_HAMMING;
   min_odom_rotation = 10.0 / 180.0 * M_PI;
   min_odom_translation = 0.1;
+  min_vision_matches = 10;
 }
 
 }  // namespace slam